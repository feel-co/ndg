//! Core implementation of the Markdown processor.
//!
//! This module contains the main implementation of `MarkdownProcessor` and its
//! methods, focused on the core rendering pipeline and configuration
//! management.
use std::{
  collections::HashMap,
  path::{Path, PathBuf},
};

use comrak::{
  Arena,
  nodes::{AstNode, NodeHeading, NodeValue},
  options::Options,
  parse_document,
};
use log::trace;
use markup5ever::local_name;
use walkdir::WalkDir;

/// Error type for DOM operations.
#[derive(Debug, thiserror::Error)]
pub enum DomError {
  #[error("CSS selector failed: {0}")]
  SelectorError(String),
  #[error("DOM serialization failed: {0}")]
  SerializationError(String),
}

/// Result type for DOM operations.
pub type DomResult<T> = Result<T, DomError>;

/// Safely select DOM elements with graceful error handling.
fn safe_select(
  document: &kuchikikiki::NodeRef,
  selector: &str,
) -> Vec<kuchikikiki::NodeRef> {
  match document.select(selector) {
    Ok(selections) => selections.map(|sel| sel.as_node().clone()).collect(),
    Err(e) => {
      log::warn!("DOM selector '{}' failed: {:?}", selector, e);
      Vec::new()
    },
  }
}

use super::{
  process::process_safe,
  types::{
    AstTransformer,
    MarkdownOptions,
    MarkdownProcessor,
    PromptTransformer,
  },
};
use crate::{
  syntax::create_default_manager,
  types::{Header, MarkdownResult},
  utils,
};

impl MarkdownProcessor {
  /// Create a new `MarkdownProcessor` with the given options.
  #[must_use]
  pub fn new(options: MarkdownOptions) -> Self {
    let manpage_urls = options
      .manpage_urls_path
      .as_ref()
      .and_then(|path| crate::utils::load_manpage_urls(path).ok());

    let syntax_manager = if options.highlight_code {
      match create_default_manager() {
        Ok(manager) => {
          log::info!("Syntax highlighting initialized successfully");
          Some(manager)
        },
        Err(e) => {
          log::error!("Failed to initialize syntax highlighting: {}", e);
          log::warn!(
            "Continuing without syntax highlighting - code blocks will not be \
             highlighted"
          );
          None
        },
      }
    } else {
      None
    };

    Self {
      options,
      manpage_urls,
      syntax_manager,
      included_files: std::cell::RefCell::new(Vec::new()),
      base_dir: std::path::PathBuf::from("."),
    }
  }

  /// Access processor options.
  #[must_use]
  pub const fn options(&self) -> &MarkdownOptions {
    &self.options
  }

  /// Set the base directory for resolving relative file paths.
  pub fn with_base_dir(mut self, base_dir: &std::path::Path) -> Self {
    self.base_dir = base_dir.to_path_buf();
    self
  }

  /// Check if a specific feature is enabled.
  #[must_use]
  pub const fn has_feature(&self, feature: ProcessorFeature) -> bool {
    match feature {
      ProcessorFeature::Gfm => self.options.gfm,
      ProcessorFeature::Nixpkgs => self.options.nixpkgs,
      ProcessorFeature::SyntaxHighlighting => self.options.highlight_code,
      ProcessorFeature::ManpageUrls => self.manpage_urls.is_some(),
    }
  }

  /// Get the manpage URLs mapping for use with standalone functions.
  #[must_use]
  pub const fn manpage_urls(&self) -> Option<&HashMap<String, String>> {
    self.manpage_urls.as_ref()
  }

  /// Highlight all code blocks in HTML using the configured syntax highlighter
  #[must_use]
  pub fn highlight_codeblocks(&self, html: &str) -> String {
    if !self.options.highlight_code || self.syntax_manager.is_none() {
      return html.to_string();
    }

    use kuchikikiki::parse_html;
    use tendril::TendrilSink;

    let document = parse_html().one(html);

    // Collect all code blocks first to avoid DOM modification during iteration
    let mut code_blocks = Vec::new();
    for pre_node in safe_select(&document, "pre > code") {
      let code_node = pre_node;
      if let Some(element) = code_node.as_element() {
        let language = element
          .attributes
          .borrow()
          .get("class")
<<<<<<< HEAD
          .and_then(|class| class.strip_prefix("language-"))
          .unwrap_or("text")
          .to_string();
        let code_text = code_node.text_contents();
=======
          .map(std::string::ToString::to_string);
        let language = class_attr
          .as_deref()
          .and_then(|s| s.strip_prefix("language-"))
          .unwrap_or("text");
        let mut code_text = code_node.text_contents();
        let processed_code = self.handle_hardtabs(&code_text);
        if processed_code != code_text {
          code_text = processed_code;
        }
>>>>>>> aa30c9fe

        if let Some(pre_parent) = code_node.parent() {
          code_blocks.push((
            pre_parent.clone(),
            code_node.clone(),
            code_text,
            language,
          ));
        }
      }
    }

    // Process each code block
    for (pre_element, _code_node, code_text, language) in code_blocks {
      if let Some(highlighted) = self.highlight_code_html(&code_text, &language)
      {
        // Wrap highlighted HTML in <pre><code> with appropriate classes
        let wrapped_html = format!(
          r#"<pre class="highlight"><code class="language-{}">{}</code></pre>"#,
          language, highlighted
        );
        let fragment = parse_html().one(wrapped_html.as_str());
        pre_element.insert_after(fragment);
        pre_element.detach();
      }
      // Do not add highlight/language-* classes if not highlighted
    }

    let mut buf = Vec::new();
    if let Err(e) = document.serialize(&mut buf) {
      log::warn!("DOM serialization failed: {:?}", e);
      return html.to_string(); // Return original HTML if serialization fails
    }
    String::from_utf8(buf).unwrap_or_else(|_| html.to_string())
  }

  /// Handle hard tabs in code blocks according to configuration
  fn handle_hardtabs(&self, code: &str) -> String {
    use super::types::TabStyle;

    // Check if there are any hard tabs
    if !code.contains('\t') {
      return code.to_string();
    }

    match self.options.tab_style {
      // Do nothing
      TabStyle::None => code.to_string(),

      // Warn, but do nothing.
      TabStyle::Warn => {
        log::warn!(
          "Hard tabs detected in code block. Consider using spaces for \
           consistency. Tools like editorconfig may help you normalize spaces \
           in your documents."
        );
        code.to_string()
      },

      // Do not warn, only inform in debug mode. Then return
      // the updated code.
      TabStyle::Normalize => {
        log::debug!("Replacing hard tabs with spaces");
        code.replace('\t', "  ")
      },
    }
  }

  /// Process hard tabs in code blocks within markdown content
  fn process_hardtabs(&self, markdown: &str) -> String {
    use super::types::TabStyle;

    // If no tab handling is needed, return as-is
    if self.options.tab_style == TabStyle::None {
      return markdown.to_string();
    }

    let mut result = String::with_capacity(markdown.len());
    let mut lines = markdown.lines().peekable();
    let mut in_code_block = false;
    let mut code_fence_char = None;
    let mut code_fence_count = 0;

    while let Some(line) = lines.next() {
      let trimmed = line.trim_start();

      // Check for code fences
      if trimmed.starts_with("```") || trimmed.starts_with("~~~") {
        let fence_char = trimmed.chars().next().unwrap();
        let fence_count =
          trimmed.chars().take_while(|&c| c == fence_char).count();

        if fence_count >= 3 {
          if !in_code_block {
            // Starting a code block
            in_code_block = true;
            code_fence_char = Some(fence_char);
            code_fence_count = fence_count;
          } else if code_fence_char == Some(fence_char)
            && fence_count >= code_fence_count
          {
            // Ending a code block
            in_code_block = false;
            code_fence_char = None;
            code_fence_count = 0;
          }
        }
      }

      // Process line based on whether we're in a code block
      let processed_line = if in_code_block && line.contains('\t') {
        self.handle_hardtabs(line)
      } else {
        line.to_string()
      };

      result.push_str(&processed_line);

      // Add newline unless this is the last line
      if lines.peek().is_some() {
        result.push('\n');
      }
    }

    result
  }

  /// Highlight code using the configured syntax highlighter, returns HTML
  /// string
  fn highlight_code_html(&self, code: &str, language: &str) -> Option<String> {
    if !self.options.highlight_code {
      return None;
    }

    let syntax_manager = self.syntax_manager.as_ref()?;

    syntax_manager
      .highlight_code(code, language, self.options.highlight_theme.as_deref())
      .ok()
  }

  /// Render Markdown to HTML, extracting headers and title.
  #[must_use]
  pub fn render(&self, markdown: &str) -> MarkdownResult {
    // Clear previous includes
    self.included_files.borrow_mut().clear();

    let preprocessed = self.preprocess(markdown);
    let (headers, title) = self.extract_headers(&preprocessed);
    let html = self.process_html_pipeline(&preprocessed);

    MarkdownResult {
      html,
      headers,
      title,
      included_files: self.included_files.borrow().clone(),
    }
  }

  /// Process the HTML generation and post-processing pipeline.
  fn process_html_pipeline(&self, content: &str) -> String {
    let mut html = self.convert_to_html(content);

    // Apply feature-specific post-processing
    if cfg!(feature = "ndg-flavored") {
      #[cfg(feature = "ndg-flavored")]
      {
        html = super::extensions::process_option_references(&html);
      }
    }

    if self.options.nixpkgs {
      html = self.process_manpage_references_html(&html);
    }

    if self.options.highlight_code {
      html = self.highlight_codeblocks(&html);
    }

    self.kuchiki_postprocess(&html)
  }

  /// Preprocess the markdown content with all enabled transformations.
  fn preprocess(&self, content: &str) -> String {
    let mut processed = content.to_string();

    // Process MyST-style autolinks first
    processed = super::extensions::process_myst_autolinks(&processed);

    // Handle hard tabs in code blocks
    processed = self.process_hardtabs(&processed);

    if self.options.nixpkgs {
      processed = self.apply_nixpkgs_preprocessing(&processed);
    }

    if self.options.nixpkgs || cfg!(feature = "ndg-flavored") {
      processed = super::extensions::process_role_markup(
        &processed,
        self.manpage_urls.as_ref(),
        self.options.auto_link_options,
      );
    }

    processed
  }

  /// Apply Nixpkgs-specific preprocessing steps.
  #[cfg(feature = "nixpkgs")]
  fn apply_nixpkgs_preprocessing(&self, content: &str) -> String {
    let (with_includes, included_files) =
      super::extensions::process_file_includes(content, &self.base_dir);
    self.included_files.borrow_mut().extend(included_files);
    let with_blocks = super::extensions::process_block_elements(&with_includes);
    super::extensions::process_inline_anchors(&with_blocks)
  }

  /// Apply Nixpkgs-specific preprocessing steps (no-op when feature disabled).
  #[cfg(not(feature = "nixpkgs"))]
  fn apply_nixpkgs_preprocessing(&self, content: &str) -> String {
    content.to_string()
  }

  /// Extract headers and title from the markdown content.
  #[must_use]
  pub fn extract_headers(
    &self,
    content: &str,
  ) -> (Vec<Header>, Option<String>) {
    let arena = Arena::new();
    let options = self.comrak_options();

    // Normalize custom anchors with no heading level to h2
    let mut normalized = String::with_capacity(content.len());
    for line in content.lines() {
      let trimmed = line.trim_end();
      if !trimmed.starts_with('#') {
        if let Some(anchor_start) = trimmed.rfind("{#") {
          if let Some(anchor_end) = trimmed[anchor_start..].find('}') {
            let text = trimmed[..anchor_start].trim_end();
            let id = &trimmed[anchor_start + 2..anchor_start + anchor_end];
            normalized.push_str(&format!("## {text} {{#{id}}}\n"));
            continue;
          }
        }
      }
      normalized.push_str(line);
      normalized.push('\n');
    }

    let root = parse_document(&arena, &normalized, &options);

    let mut headers = Vec::new();
    let mut found_title = None;

    for node in root.descendants() {
      if let NodeValue::Heading(NodeHeading { level, .. }) =
        &node.data.borrow().value
      {
        let mut text = String::new();
        let mut explicit_id = None;

        for child in node.children() {
          match &child.data.borrow().value {
            NodeValue::Text(t) => text.push_str(t),
            NodeValue::Code(t) => text.push_str(&t.literal),
            NodeValue::Link(..) => text.push_str(&extract_inline_text(child)),
            NodeValue::Emph => text.push_str(&extract_inline_text(child)),
            NodeValue::Strong => text.push_str(&extract_inline_text(child)),
            NodeValue::Strikethrough => {
              text.push_str(&extract_inline_text(child));
            },
            NodeValue::Superscript => {
              text.push_str(&extract_inline_text(child));
            },
            NodeValue::Subscript => text.push_str(&extract_inline_text(child)),
            NodeValue::FootnoteReference(..) => {
              text.push_str(&extract_inline_text(child));
            },
            NodeValue::HtmlInline(html) => {
              // Look for explicit anchor in HTML inline node: {#id}
              let html_str = html.as_str();
              if let Some(start) = html_str.find("{#") {
                if let Some(end) = html_str[start..].find('}') {
                  let anchor = &html_str[start + 2..start + end];
                  explicit_id = Some(anchor.to_string());
                }
              }
            },
            NodeValue::Image(..) => {},
            _ => {},
          }
        }

        // Check for trailing {#id} in heading text
        let trimmed = text.trim_end();
        let (final_text, id) = if let Some(start) = trimmed.rfind("{#") {
          if let Some(end) = trimmed[start..].find('}') {
            let anchor = &trimmed[start + 2..start + end];
            (trimmed[..start].trim_end().to_string(), anchor.to_string())
          } else {
            (
              text.clone(),
              explicit_id.unwrap_or_else(|| utils::slugify(&text)),
            )
          }
        } else {
          (
            text.clone(),
            explicit_id.unwrap_or_else(|| utils::slugify(&text)),
          )
        };
        if *level == 1 && found_title.is_none() {
          found_title = Some(final_text.clone());
        }
        headers.push(Header {
          text: final_text,
          level: *level,
          id,
        });
      }
    }

    (headers, found_title)
  }

  /// Convert markdown to HTML using comrak and configured options.
  fn convert_to_html(&self, content: &str) -> String {
    // Process directly without panic catching for better performance
    let arena = Arena::new();
    let options = self.comrak_options();
    let root = parse_document(&arena, content, &options);

    // Apply AST transformations
    let prompt_transformer = PromptTransformer;
    prompt_transformer.transform(root);

    let mut html_output = String::new();
    comrak::format_html(root, &options, &mut html_output).unwrap_or_default();

    // Post-process HTML to handle header anchors
    self.process_header_anchors_html(&html_output)
  }

  /// Process header anchors in HTML by finding {#id} syntax and converting to
  /// proper id attributes
  fn process_header_anchors_html(&self, html: &str) -> String {
    use std::sync::LazyLock;

    use regex::Regex;

    static HEADER_ANCHOR_RE: LazyLock<Regex> = LazyLock::new(|| {
      Regex::new(r"<h([1-6])>(.*?)\s*\{#([a-zA-Z0-9_-]+)\}(.*?)</h[1-6]>")
        .unwrap_or_else(|e| {
          log::error!("Failed to compile HEADER_ANCHOR_RE regex: {e}");
          utils::never_matching_regex()
        })
    });

    HEADER_ANCHOR_RE
      .replace_all(html, |caps: &regex::Captures| {
        let level = &caps[1];
        let prefix = &caps[2];
        let id = &caps[3];
        let suffix = &caps[4];
        format!("<h{level} id=\"{id}\">{prefix}{suffix}</h{level}>")
      })
      .to_string()
  }

  /// Build comrak options from `MarkdownOptions` and feature flags.
  fn comrak_options(&self) -> Options<'_> {
    let mut options = Options::default();
    if self.options.gfm {
      options.extension.table = true;
      options.extension.footnotes = true;
      options.extension.strikethrough = true;
      options.extension.tasklist = true;
      options.extension.superscript = true;
      options.extension.autolink = true;
    }
    options.render.r#unsafe = true;
    // Enable description lists but keep custom header processing
    options.extension.header_ids = None;
    options.extension.description_lists = true;
    options
  }

  /// Post-process HTML to enhance manpage references with URL links.
  #[cfg(feature = "nixpkgs")]
  fn process_manpage_references_html(&self, html: &str) -> String {
    super::extensions::process_manpage_references(
      html,
      self.manpage_urls.as_ref(),
    )
  }

  /// Post-process HTML to enhance manpage references (no-op when feature
  /// disabled).
  #[cfg(not(feature = "nixpkgs"))]
  fn process_manpage_references_html(&self, html: &str) -> String {
    html.to_string()
  }

  /// HTML post-processing using kuchiki DOM manipulation.
  fn kuchiki_postprocess(&self, html: &str) -> String {
    // Use a standalone function to avoid borrowing issues
    kuchiki_postprocess_html(html, |document| {
      self.apply_dom_transformations(document);
    })
  }

  /// Apply all DOM transformations to the parsed HTML document.
  fn apply_dom_transformations(&self, document: &kuchikikiki::NodeRef) {
    self.process_list_item_id_markers(document);
    self.process_header_anchor_comments(document);
    self.process_list_item_inline_anchors(document);
    self.process_paragraph_inline_anchors(document);
    self.process_remaining_inline_anchors(document);
    self.process_option_anchor_links(document);
    self.process_empty_auto_links(document);
    self.process_empty_html_links(document);
  }

  /// Process list item ID markers: <li><!-- nixos-anchor-id:ID -->
  fn process_list_item_id_markers(&self, document: &kuchikikiki::NodeRef) {
    let mut to_modify = Vec::new();

    for comment in document.inclusive_descendants() {
      if let Some(comment_node) = comment.as_comment() {
        let comment_text = comment_node.borrow();
        if let Some(id_start) = comment_text.find("nixos-anchor-id:") {
          let id = comment_text[id_start + 16..].trim();
          if !id.is_empty()
            && id
              .chars()
              .all(|c| c.is_alphanumeric() || c == '-' || c == '_')
          {
            // Check if this comment is inside an <li> element
            if let Some(parent) = comment.parent() {
              if let Some(element) = parent.as_element() {
                if element.name.local.as_ref() == "li" {
                  to_modify.push((comment.clone(), id.to_string()));
                }
              }
            }
          }
        }
      }
    }

    for (comment_node, id) in to_modify {
      let span = kuchikikiki::NodeRef::new_element(
        markup5ever::QualName::new(
          None,
          markup5ever::ns!(html),
          local_name!("span"),
        ),
        vec![
          (
            kuchikikiki::ExpandedName::new("", "id"),
            kuchikikiki::Attribute {
              prefix: None,
              value:  id,
            },
          ),
          (
            kuchikikiki::ExpandedName::new("", "class"),
            kuchikikiki::Attribute {
              prefix: None,
              value:  "nixos-anchor".into(),
            },
          ),
        ],
      );
      comment_node.insert_after(span);
      comment_node.detach();
    }
  }

  /// Process header anchors with comments: <h1>text<!-- anchor: id --></h1>
  fn process_header_anchor_comments(&self, document: &kuchikikiki::NodeRef) {
    let mut to_modify = Vec::new();

    for comment in document.inclusive_descendants() {
      if let Some(comment_node) = comment.as_comment() {
        let comment_text = comment_node.borrow();
        if let Some(anchor_start) = comment_text.find("anchor:") {
          let id = comment_text[anchor_start + 7..].trim();
          if !id.is_empty()
            && id
              .chars()
              .all(|c| c.is_alphanumeric() || c == '-' || c == '_')
          {
            // Check if this comment is inside a header element
            if let Some(parent) = comment.parent() {
              if let Some(element) = parent.as_element() {
                let tag_name = element.name.local.as_ref();
                if matches!(tag_name, "h1" | "h2" | "h3" | "h4" | "h5" | "h6") {
                  to_modify.push((
                    parent.clone(),
                    comment.clone(),
                    id.to_string(),
                  ));
                }
              }
            }
          }
        }
      }
    }

    for (header_element, comment_node, id) in to_modify {
      if let Some(element) = header_element.as_element() {
        element
          .attributes
          .borrow_mut()
          .insert(local_name!("id"), id);
        comment_node.detach();
      }
    }
  }

  /// Process remaining inline anchors in list items: <li>[]{#id}content</li>
  fn process_list_item_inline_anchors(&self, document: &kuchikikiki::NodeRef) {
    for li_node in safe_select(document, "li") {
      let li_element = li_node;

      // Check if this list item contains code elements
      let has_code = !safe_select(&li_element, "code, pre").is_empty();
      if has_code {
        continue; // Skip list items with code blocks
      }

      let text_content = li_element.text_contents();

      if let Some(anchor_start) = text_content.find("[]{#") {
        if let Some(anchor_end) = text_content[anchor_start..].find('}') {
          let id = &text_content[anchor_start + 4..anchor_start + anchor_end];
          if !id.is_empty()
            && id
              .chars()
              .all(|c| c.is_alphanumeric() || c == '-' || c == '_')
          {
            let remaining_content =
              &text_content[anchor_start + anchor_end + 1..];

            // Clear current content and rebuild
            for child in li_element.children() {
              child.detach();
            }

            let span = kuchikikiki::NodeRef::new_element(
              markup5ever::QualName::new(
                None,
                markup5ever::ns!(html),
                local_name!("span"),
              ),
              vec![
                (
                  kuchikikiki::ExpandedName::new("", "id"),
                  kuchikikiki::Attribute {
                    prefix: None,
                    value:  id.into(),
                  },
                ),
                (
                  kuchikikiki::ExpandedName::new("", "class"),
                  kuchikikiki::Attribute {
                    prefix: None,
                    value:  "nixos-anchor".into(),
                  },
                ),
              ],
            );
            li_element.append(span);
            if !remaining_content.is_empty() {
              li_element
                .append(kuchikikiki::NodeRef::new_text(remaining_content));
            }
          }
        }
      }
    }
  }

  /// Process inline anchors in paragraphs: <p>[]{#id}content</p>
  fn process_paragraph_inline_anchors(&self, document: &kuchikikiki::NodeRef) {
    for p_node in safe_select(document, "p") {
      let p_element = p_node;

      // Check if this paragraph contains code elements
      let has_code = !safe_select(&p_element, "code, pre").is_empty();
      if has_code {
        continue; // Skip paragraphs with code blocks
      }

      let text_content = p_element.text_contents();

      if let Some(anchor_start) = text_content.find("[]{#") {
        if let Some(anchor_end) = text_content[anchor_start..].find('}') {
          let id = &text_content[anchor_start + 4..anchor_start + anchor_end];
          if !id.is_empty()
            && id
              .chars()
              .all(|c| c.is_alphanumeric() || c == '-' || c == '_')
          {
            let remaining_content =
              &text_content[anchor_start + anchor_end + 1..];

            // Clear current content and rebuild
            for child in p_element.children() {
              child.detach();
            }

            let span = kuchikikiki::NodeRef::new_element(
              markup5ever::QualName::new(
                None,
                markup5ever::ns!(html),
                local_name!("span"),
              ),
              vec![
                (
                  kuchikikiki::ExpandedName::new("", "id"),
                  kuchikikiki::Attribute {
                    prefix: None,
                    value:  id.into(),
                  },
                ),
                (
                  kuchikikiki::ExpandedName::new("", "class"),
                  kuchikikiki::Attribute {
                    prefix: None,
                    value:  "nixos-anchor".into(),
                  },
                ),
              ],
            );
            p_element.append(span);
            if !remaining_content.is_empty() {
              p_element
                .append(kuchikikiki::NodeRef::new_text(remaining_content));
            }
          }
        }
      }
    }
  }

  /// Process remaining standalone inline anchors throughout the document
  fn process_remaining_inline_anchors(&self, document: &kuchikikiki::NodeRef) {
    let mut text_nodes_to_process = Vec::new();

    for node in document.inclusive_descendants() {
      if let Some(text_node) = node.as_text() {
        // Check if this text node is inside a code block
        let mut parent = node.parent();
        let mut in_code = false;
        while let Some(p) = parent {
          if let Some(element) = p.as_element() {
            if element.name.local == local_name!("code")
              || element.name.local == local_name!("pre")
            {
              in_code = true;
              break;
            }
          }
          parent = p.parent();
        }

        // Only process if not in code
        if !in_code {
          let text_content = text_node.borrow().clone();
          if text_content.contains("[]{#") {
            text_nodes_to_process.push((node.clone(), text_content));
          }
        }
      }
    }

    for (text_node, text_content) in text_nodes_to_process {
      let mut last_end = 0;
      let mut new_children = Vec::new();

      // Simple pattern matching for []{#id}
      let chars = text_content.chars().collect::<Vec<_>>();
      let mut i = 0;
      while i < chars.len() {
        if i + 4 < chars.len()
          && chars[i] == '['
          && chars[i + 1] == ']'
          && chars[i + 2] == '{'
          && chars[i + 3] == '#'
        {
          // Found start of anchor pattern
          let anchor_start = i;
          i += 4; // skip "[]{#"

          let mut id = String::new();
          while i < chars.len() && chars[i] != '}' {
            if chars[i].is_alphanumeric() || chars[i] == '-' || chars[i] == '_'
            {
              id.push(chars[i]);
              i += 1;
            } else {
              break;
            }
          }

          if i < chars.len() && chars[i] == '}' && !id.is_empty() {
            // Valid anchor found
            let anchor_end = i + 1;

            // Add text before anchor
            if anchor_start > last_end {
              let before_text: String =
                chars[last_end..anchor_start].iter().collect();
              if !before_text.is_empty() {
                new_children.push(kuchikikiki::NodeRef::new_text(before_text));
              }
            }

            // Add span element
            let span = kuchikikiki::NodeRef::new_element(
              markup5ever::QualName::new(
                None,
                markup5ever::ns!(html),
                local_name!("span"),
              ),
              vec![
                (
                  kuchikikiki::ExpandedName::new("", "id"),
                  kuchikikiki::Attribute {
                    prefix: None,
                    value:  id,
                  },
                ),
                (
                  kuchikikiki::ExpandedName::new("", "class"),
                  kuchikikiki::Attribute {
                    prefix: None,
                    value:  "nixos-anchor".into(),
                  },
                ),
              ],
            );
            new_children.push(span);

            last_end = anchor_end;
            i = anchor_end;
          } else {
            i += 1;
          }
        } else {
          i += 1;
        }
      }

      // Add remaining text
      if last_end < chars.len() {
        let after_text: String = chars[last_end..].iter().collect();
        if !after_text.is_empty() {
          new_children.push(kuchikikiki::NodeRef::new_text(after_text));
        }
      }

      // Replace text node if we found anchors
      if !new_children.is_empty() {
        for child in new_children {
          text_node.insert_before(child);
        }
        text_node.detach();
      }
    }
  }

  /// Process empty auto-links: [](#anchor) -> <a href="#anchor">Anchor</a>
  fn process_empty_auto_links(&self, document: &kuchikikiki::NodeRef) {
    for link_node in safe_select(document, "a") {
      let link_element = link_node;
      if let Some(element) = link_element.as_element() {
        let href = element
          .attributes
          .borrow()
          .get(local_name!("href"))
          .map(std::string::ToString::to_string);
        let text_content = link_element.text_contents();

        if let Some(href_value) = href {
          if href_value.starts_with('#')
            && (text_content.trim().is_empty()
              || text_content.trim() == "{{ANCHOR}}")
          {
            // Clear placeholder text if present
            if text_content.trim() == "{{ANCHOR}}" {
              for child in link_element.children() {
                child.detach();
              }
            }
            // Empty link with anchor - add humanized text
            let display_text = self.humanize_anchor_id(&href_value);
            link_element.append(kuchikikiki::NodeRef::new_text(display_text));
          }
        }
      }
    }
  }

  /// Process empty HTML links that have no content
  fn process_empty_html_links(&self, document: &kuchikikiki::NodeRef) {
    for link_node in safe_select(document, "a[href^='#']") {
      let link_element = link_node;
      let text_content = link_element.text_contents();

      if text_content.trim().is_empty() || text_content.trim() == "{{ANCHOR}}" {
        // Clear placeholder text if present
        if text_content.trim() == "{{ANCHOR}}" {
          for child in link_element.children() {
            child.detach();
          }
        }
        if let Some(element) = link_element.as_element() {
          if let Some(href) =
            element.attributes.borrow().get(local_name!("href"))
          {
            let display_text = self.humanize_anchor_id(href);
            link_element.append(kuchikikiki::NodeRef::new_text(display_text));
          }
        }
      }
    }
  }

  /// Process option anchor links: [](#opt-option.path) -> link to options.html
  fn process_option_anchor_links(&self, document: &kuchikikiki::NodeRef) {
    let mut to_modify = Vec::new();

    // Collect all option anchor links first
    for link_node in safe_select(document, "a[href^='#opt-']") {
      let link_element = link_node;
      if let Some(element) = link_element.as_element() {
        let href = element
          .attributes
          .borrow()
          .get(local_name!("href"))
          .map(std::string::ToString::to_string);
        let text_content = link_element.text_contents();

        if let Some(href_value) = href {
          if href_value.starts_with("#opt-") {
            let option_anchor = href_value[1..].to_string(); // remove the leading #
            let needs_text_replacement = text_content.trim().is_empty()
              || text_content.trim() == "{{ANCHOR}}";
            to_modify.push((
              link_element.clone(),
              option_anchor,
              needs_text_replacement,
            ));
          }
        }
      }
    }

    // Apply modifications
    for (link_element, option_anchor, needs_text_replacement) in to_modify {
      if let Some(element) = link_element.as_element() {
        let new_href = format!("options.html#{option_anchor}");
        element
          .attributes
          .borrow_mut()
          .insert(local_name!("href"), new_href);

        if needs_text_replacement {
          // Clear existing content
          for child in link_element.children() {
            child.detach();
          }

          // Extract option name from anchor
          // opt-services-nginx-enable -> services.nginx.enable
          if let Some(option_path) = option_anchor.strip_prefix("opt-") {
            let option_name = option_path.replace('-', ".");
            link_element.append(kuchikikiki::NodeRef::new_text(option_name));
          }
        }
      }
    }
  }

  /// Convert an anchor ID to human-readable text
  fn humanize_anchor_id(&self, anchor: &str) -> String {
    // Strip the leading #
    let cleaned = anchor.trim_start_matches('#');

    // Remove common prefixes
    let without_prefix = cleaned
      .trim_start_matches("sec-")
      .trim_start_matches("ssec-")
      .trim_start_matches("opt-");

    // Replace separators with spaces
    let spaced = without_prefix.replace(['-', '_'], " ");

    // Capitalize each word
    spaced
      .split_whitespace()
      .map(|word| {
        let mut chars = word.chars();
        chars.next().map_or_else(String::new, |c| {
          c.to_uppercase().collect::<String>() + chars.as_str()
        })
      })
      .collect::<Vec<String>>()
      .join(" ")
  }
}

/// Extract all inline text from a heading node.
pub fn extract_inline_text<'a>(node: &'a AstNode<'a>) -> String {
  let mut text = String::new();
  for child in node.children() {
    match &child.data.borrow().value {
      NodeValue::Text(t) => text.push_str(t),
      NodeValue::Code(t) => text.push_str(&t.literal),
      NodeValue::Link(..) => text.push_str(&extract_inline_text(child)),
      NodeValue::Emph => text.push_str(&extract_inline_text(child)),
      NodeValue::Strong => text.push_str(&extract_inline_text(child)),
      NodeValue::Strikethrough => text.push_str(&extract_inline_text(child)),
      NodeValue::Superscript => text.push_str(&extract_inline_text(child)),
      NodeValue::Subscript => text.push_str(&extract_inline_text(child)),
      NodeValue::FootnoteReference(..) => {
        text.push_str(&extract_inline_text(child));
      },
      NodeValue::HtmlInline(_) => {},
      NodeValue::Image(..) => {},
      _ => {},
    }
  }
  text
}

/// Collect all markdown files from the input directory
pub fn collect_markdown_files(input_dir: &Path) -> Vec<PathBuf> {
  let mut files = Vec::with_capacity(100);

  for entry in WalkDir::new(input_dir)
    .follow_links(true)
    .into_iter()
    .filter_map(Result::ok)
  {
    let path = entry.path();
    if path.is_file() && path.extension().is_some_and(|ext| ext == "md") {
      files.push(path.to_owned());
    }
  }

  trace!("Found {} markdown files to process", files.len());
  files
}

/// Features that can be queried on a processor instance.
#[derive(Debug, Clone, Copy, PartialEq, Eq)]
pub enum ProcessorFeature {
  /// GitHub Flavored Markdown support
  Gfm,
  /// Nixpkgs documentation extensions
  Nixpkgs,
  /// Syntax highlighting for code blocks
  SyntaxHighlighting,
  /// Manpage URL mapping support
  ManpageUrls,
}

/// Standalone HTML post-processing function to avoid borrowing issues.
fn kuchiki_postprocess_html<F>(html: &str, transform_fn: F) -> String
where
  F: FnOnce(&kuchikikiki::NodeRef),
{
  process_safe(
    html,
    |html| {
      use tendril::TendrilSink;

      let document = kuchikikiki::parse_html().one(html);
      transform_fn(&document);

      let mut out = Vec::new();
      document.serialize(&mut out).ok();
      String::from_utf8(out).unwrap_or_default()
    },
    html,
  )
}<|MERGE_RESOLUTION|>--- conflicted
+++ resolved
@@ -146,23 +146,10 @@
           .attributes
           .borrow()
           .get("class")
-<<<<<<< HEAD
           .and_then(|class| class.strip_prefix("language-"))
           .unwrap_or("text")
           .to_string();
         let code_text = code_node.text_contents();
-=======
-          .map(std::string::ToString::to_string);
-        let language = class_attr
-          .as_deref()
-          .and_then(|s| s.strip_prefix("language-"))
-          .unwrap_or("text");
-        let mut code_text = code_node.text_contents();
-        let processed_code = self.handle_hardtabs(&code_text);
-        if processed_code != code_text {
-          code_text = processed_code;
-        }
->>>>>>> aa30c9fe
 
         if let Some(pre_parent) = code_node.parent() {
           code_blocks.push((
